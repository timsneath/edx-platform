--- conflicted
+++ resolved
@@ -13,16 +13,11 @@
     class Meta:
         """ Serializer/field specification """
         model = APIUser
-<<<<<<< HEAD
-        fields = ("id", "email", "username", "first_name", "last_name", "organizations")
+        fields = ("id", "email", "username", "first_name", "last_name", "created", "organizations")
         read_only_fields = ("id", "email", "username")
 
 
 class UserCountByCitySerializer(serializers.Serializer):
     """ Serializer for user count by city """
     city = serializers.CharField(source='profile__city')
-    count = serializers.IntegerField()
-=======
-        fields = ("id", "email", "username", "first_name", "last_name", "created", "organizations")
-        read_only_fields = ("id", "email", "username")
->>>>>>> 75b1b849
+    count = serializers.IntegerField()