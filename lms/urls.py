from django.conf import settings
from django.conf.urls import patterns, include, url
from django.contrib import admin
from django.conf.urls.static import static
import django.contrib.auth.views

# Uncomment the next two lines to enable the admin:
if settings.DEBUG:
    from django.contrib import admin
    admin.autodiscover()

urlpatterns = ('',
    url(r'^$', 'student.views.index', name="root"), # Main marketing page, or redirect to courseware
    url(r'^dashboard$', 'student.views.dashboard', name="dashboard"),

    url(r'^admin_dashboard$', 'dashboard.views.dashboard'),

    url(r'^change_email$', 'student.views.change_email_request'),
    url(r'^email_confirm/(?P<key>[^/]*)$', 'student.views.confirm_email_change'),
    url(r'^change_name$', 'student.views.change_name_request'),
    url(r'^accept_name_change$', 'student.views.accept_name_change'),
    url(r'^reject_name_change$', 'student.views.reject_name_change'),
    url(r'^pending_name_changes$', 'student.views.pending_name_changes'),

    url(r'^event$', 'track.views.user_track'),
    url(r'^t/(?P<template>[^/]*)$', 'static_template_view.views.index'), # TODO: Is this used anymore? What is STATIC_GRAB?

    url(r'^login$', 'student.views.login_user', name="login"),
    url(r'^login/(?P<error>[^/]*)$', 'student.views.login_user'),
    url(r'^logout$', 'student.views.logout_user', name='logout'),
    url(r'^create_account$', 'student.views.create_account'),
    url(r'^activate/(?P<key>[^/]*)$', 'student.views.activate_account', name="activate"),

    url(r'^password_reset/$', 'student.views.password_reset', name='password_reset'),
    ## Obsolete Django views for password resets
    ## TODO: Replace with Mako-ized views
    url(r'^password_change/$', django.contrib.auth.views.password_change,
        name='auth_password_change'),
    url(r'^password_change_done/$', django.contrib.auth.views.password_change_done,
        name='auth_password_change_done'),
    url(r'^password_reset_confirm/(?P<uidb36>[0-9A-Za-z]+)-(?P<token>.+)/$',
        django.contrib.auth.views.password_reset_confirm,
        name='auth_password_reset_confirm'),
    url(r'^password_reset_complete/$', django.contrib.auth.views.password_reset_complete,
        name='auth_password_reset_complete'),
    url(r'^password_reset_done/$', django.contrib.auth.views.password_reset_done,
        name='auth_password_reset_done'),

    url(r'^heartbeat$', include('heartbeat.urls')),

    url(r'^university_profile/(?P<org_id>[^/]+)$', 'courseware.views.university_profile', name="university_profile"),

    #Semi-static views (these need to be rendered and have the login bar, but don't change)
    url(r'^404$', 'static_template_view.views.render',
        {'template': '404.html'}, name="404"),
    url(r'^about$', 'static_template_view.views.render',
        {'template': 'about.html'}, name="about_edx"),
    url(r'^jobs$', 'static_template_view.views.render',
        {'template': 'jobs.html'}, name="jobs"),
    url(r'^contact$', 'static_template_view.views.render',
        {'template': 'contact.html'}, name="contact"),
    url(r'^press$', 'student.views.press', name="press"),
    url(r'^faq$', 'static_template_view.views.render',
        {'template': 'faq.html'}, name="faq_edx"),
    url(r'^help$', 'static_template_view.views.render',
        {'template': 'help.html'}, name="help_edx"),

    url(r'^tos$', 'static_template_view.views.render',
        {'template': 'tos.html'}, name="tos"),
    url(r'^privacy$', 'static_template_view.views.render',
        {'template': 'privacy.html'}, name="privacy_edx"),
    # TODO: (bridger) The copyright has been removed until it is updated for edX
    # url(r'^copyright$', 'static_template_view.views.render',
    #     {'template': 'copyright.html'}, name="copyright"),
    url(r'^honor$', 'static_template_view.views.render',
        {'template': 'honor.html'}, name="honor"),

    #Press releases
    url(r'^press/mit-and-harvard-announce-edx$', 'static_template_view.views.render',
        {'template': 'press_releases/MIT_and_Harvard_announce_edX.html'}, name="press/mit-and-harvard-announce-edx"),
    url(r'^press/uc-berkeley-joins-edx$', 'static_template_view.views.render',
        {'template': 'press_releases/UC_Berkeley_joins_edX.html'}, name="press/uc-berkeley-joins-edx"),
    # Should this always update to point to the latest press release?
    (r'^pressrelease$', 'django.views.generic.simple.redirect_to', {'url': '/press/uc-berkeley-joins-edx'}),


    (r'^favicon\.ico$', 'django.views.generic.simple.redirect_to', {'url': '/static/images/favicon.ico'}),

    # TODO: These urls no longer work. They need to be updated before they are re-enabled
    # url(r'^send_feedback$', 'util.views.send_feedback'),
    # url(r'^reactivate/(?P<key>[^/]*)$', 'student.views.reactivation_email'),
)

if settings.PERFSTATS:
    urlpatterns += (url(r'^reprofile$','perfstats.views.end_profile'),)

if settings.COURSEWARE_ENABLED:
    urlpatterns += (
        # Hook django-masquerade, allowing staff to view site as other users
        url(r'^masquerade/', include('masquerade.urls')),
        url(r'^jump_to/(?P<location>.*)$', 'courseware.views.jump_to', name="jump_to"),

        url(r'^courses/(?P<course_id>[^/]+/[^/]+/[^/]+)/modx/(?P<id>.*?)/(?P<dispatch>[^/]*)$',
            'courseware.module_render.modx_dispatch',
            name='modx_dispatch'),
        url(r'^courses/(?P<course_id>[^/]+/[^/]+/[^/]+)/xqueue/(?P<userid>[^/]*)/(?P<id>.*?)/(?P<dispatch>[^/]*)$',
            'courseware.module_render.xqueue_callback',
            name='xqueue_callback'),
        url(r'^change_setting$', 'student.views.change_setting',
            name='change_setting'),

        # TODO: These views need to be updated before they work
        # url(r'^calculate$', 'util.views.calculate'),
        # TODO: We should probably remove the circuit package. I believe it was only used in the old way of saving wiki circuits for the wiki
        # url(r'^edit_circuit/(?P<circuit>[^/]*)$', 'circuit.views.edit_circuit'),
        # url(r'^save_circuit/(?P<circuit>[^/]*)$', 'circuit.views.save_circuit'),

        url(r'^courses/?$', 'courseware.views.courses', name="courses"),
        url(r'^change_enrollment$',
            'student.views.change_enrollment_view', name="change_enrollment"),

        #About the course
        url(r'^courses/(?P<course_id>[^/]+/[^/]+/[^/]+)/about$',
            'courseware.views.course_about', name="about_course"),

        #Inside the course
        url(r'^courses/(?P<course_id>[^/]+/[^/]+/[^/]+)/info$',
            'courseware.views.course_info', name="info"),
        url(r'^courses/(?P<course_id>[^/]+/[^/]+/[^/]+)/book$',
            'staticbook.views.index', name="book"),
        url(r'^courses/(?P<course_id>[^/]+/[^/]+/[^/]+)/book/(?P<page>[^/]*)$',
            'staticbook.views.index'),
        url(r'^courses/(?P<course_id>[^/]+/[^/]+/[^/]+)/book-shifted/(?P<page>[^/]*)$',
            'staticbook.views.index_shifted'),
        url(r'^courses/(?P<course_id>[^/]+/[^/]+/[^/]+)/courseware/?$',
            'courseware.views.index', name="courseware"),
        url(r'^courses/(?P<course_id>[^/]+/[^/]+/[^/]+)/courseware/(?P<chapter>[^/]*)/$',
            'courseware.views.index', name="courseware_chapter"),
        url(r'^courses/(?P<course_id>[^/]+/[^/]+/[^/]+)/courseware/(?P<chapter>[^/]*)/(?P<section>[^/]*)/$',
            'courseware.views.index', name="courseware_section"),
        url(r'^courses/(?P<course_id>[^/]+/[^/]+/[^/]+)/profile$',
            'courseware.views.profile', name="profile"),
        # Takes optional student_id for instructor use--shows profile as that student sees it.
        url(r'^courses/(?P<course_id>[^/]+/[^/]+/[^/]+)/profile/(?P<student_id>[^/]*)/$',
<<<<<<< HEAD
            'courseware.views.profile'),
        url(r'^courses/(?P<course_id>[^/]+/[^/]+/[^/]+)/news$', 
            'courseware.views.news', name="news"),

        # discussion
        url(r'^courses/(?P<course_id>[^/]+/[^/]+/[^/]+)/discussion/',
        include('django_comment_client.urls')),
=======
            'courseware.views.profile', name="student_profile"),

        # For the instructor
        url(r'^courses/(?P<course_id>[^/]+/[^/]+/[^/]+)/instructor$',
            'courseware.views.instructor_dashboard', name="instructor_dashboard"),

>>>>>>> 5faed9c0
        url(r'^courses/(?P<course_id>[^/]+/[^/]+/[^/]+)/gradebook$',
            'courseware.views.gradebook', name='gradebook'),
        url(r'^courses/(?P<course_id>[^/]+/[^/]+/[^/]+)/grade_summary$',
            'courseware.views.grade_summary', name='grade_summary'),

    )

    # discussion forums live within courseware, so courseware must be enabled first
    if settings.DISCUSSION_SERVICE_ENABLED:

        urlpatterns += (
            url(r'^courses/(?P<course_id>[^/]+/[^/]+/[^/]+)/news$', 
                'courseware.views.news', name="news"),
            url(r'^courses/(?P<course_id>[^/]+/[^/]+/[^/]+)/discussion/',
                include('django_comment_client.urls'))
            )

    # Multicourse wiki
if settings.WIKI_ENABLED:
    urlpatterns += (
        url(r'^wiki/', include('simplewiki.urls')),
        url(r'^courses/(?P<course_id>[^/]+/[^/]+/[^/]+)/wiki/', include('simplewiki.urls')),
    )

if settings.QUICKEDIT:
	urlpatterns += (url(r'^quickedit/(?P<id>[^/]*)$', 'dogfood.views.quickedit'),)
	urlpatterns += (url(r'^dogfood/(?P<id>[^/]*)$', 'dogfood.views.df_capa_problem'),)

if settings.ASKBOT_ENABLED:
    urlpatterns += (url(r'^%s' % settings.ASKBOT_URL, include('askbot.urls')), \
                    url(r'^admin/', include(admin.site.urls)), \
                    url(r'^settings/', include('askbot.deps.livesettings.urls')), \
                    url(r'^followit/', include('followit.urls')), \
#                       url(r'^robots.txt$', include('robots.urls')),
                              )


<<<<<<< HEAD
=======

>>>>>>> 5faed9c0
if settings.DEBUG:
    ## Jasmine
    urlpatterns=urlpatterns + (url(r'^_jasmine/', include('django_jasmine.urls')),)

if settings.MITX_FEATURES.get('AUTH_USE_OPENID'):
    urlpatterns += (
        url(r'^openid/login/$', 'django_openid_auth.views.login_begin', name='openid-login'),
        url(r'^openid/complete/$', 'external_auth.views.edXauth_openid_login_complete', name='openid-complete'),
        url(r'^openid/logo.gif$', 'django_openid_auth.views.logo', name='openid-logo'),
        )

if settings.MITX_FEATURES.get('ENABLE_LMS_MIGRATION'):
    urlpatterns += (
        url(r'^migrate/modules$', 'lms_migration.migrate.manage_modulestores'),
        url(r'^migrate/reload/(?P<reload_dir>[^/]+)$', 'lms_migration.migrate.manage_modulestores'),
        )

if settings.MITX_FEATURES.get('ENABLE_SQL_TRACKING_LOGS'):
    urlpatterns += (
        url(r'^event_logs$', 'track.views.view_tracking_log'),
        )

urlpatterns = patterns(*urlpatterns)

if settings.DEBUG:
    urlpatterns += static(settings.STATIC_URL, document_root=settings.STATIC_ROOT)

#Custom error pages
handler404 = 'static_template_view.views.render_404'
handler500 = 'static_template_view.views.render_500'
<|MERGE_RESOLUTION|>--- conflicted
+++ resolved
@@ -142,22 +142,12 @@
             'courseware.views.profile', name="profile"),
         # Takes optional student_id for instructor use--shows profile as that student sees it.
         url(r'^courses/(?P<course_id>[^/]+/[^/]+/[^/]+)/profile/(?P<student_id>[^/]*)/$',
-<<<<<<< HEAD
-            'courseware.views.profile'),
-        url(r'^courses/(?P<course_id>[^/]+/[^/]+/[^/]+)/news$', 
-            'courseware.views.news', name="news"),
-
-        # discussion
-        url(r'^courses/(?P<course_id>[^/]+/[^/]+/[^/]+)/discussion/',
-        include('django_comment_client.urls')),
-=======
             'courseware.views.profile', name="student_profile"),
 
         # For the instructor
         url(r'^courses/(?P<course_id>[^/]+/[^/]+/[^/]+)/instructor$',
             'courseware.views.instructor_dashboard', name="instructor_dashboard"),
 
->>>>>>> 5faed9c0
         url(r'^courses/(?P<course_id>[^/]+/[^/]+/[^/]+)/gradebook$',
             'courseware.views.gradebook', name='gradebook'),
         url(r'^courses/(?P<course_id>[^/]+/[^/]+/[^/]+)/grade_summary$',
@@ -195,10 +185,7 @@
                               )
 
 
-<<<<<<< HEAD
-=======
-
->>>>>>> 5faed9c0
+
 if settings.DEBUG:
     ## Jasmine
     urlpatterns=urlpatterns + (url(r'^_jasmine/', include('django_jasmine.urls')),)
