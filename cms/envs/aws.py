--- conflicted
+++ resolved
@@ -86,14 +86,11 @@
 with open(CONFIG_ROOT / CONFIG_PREFIX + "env.json") as env_file:
     ENV_TOKENS = json.load(env_file)
 
-<<<<<<< HEAD
+# STATIC_URL specifies the url to use for static files
+STATIC_URL = ENV_TOKENS.get('STATIC_URL', STATIC_URL)
 # GITHUB_REPO_ROOT is the base directory
 # for course data
 GITHUB_REPO_ROOT = ENV_TOKENS.get('GITHUB_REPO_ROOT', GITHUB_REPO_ROOT)
-=======
-# STATIC_URL specifies the url to use for static files
-STATIC_URL = ENV_TOKENS.get('STATIC_URL', STATIC_URL)
->>>>>>> 7f0ba1b7
 
 # STATIC_ROOT specifies the directory where static files are
 # collected
