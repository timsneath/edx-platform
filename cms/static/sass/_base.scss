--- conflicted
+++ resolved
@@ -331,10 +331,6 @@
     color: $gray-d3;
   }
 
-<<<<<<< HEAD
-  > section {
-    margin: 0 0 ($baseline*2) 0;
-=======
   .title-1 {
 
   }
@@ -350,29 +346,23 @@
     margin: 0 0 ($baseline/2) 0;
     font-weight: 600;
   }
->>>>>>> 8cd11f4f
-
-    &:last-child {
-      margin-bottom: 0;
-    }
-
-    header {
-      @include clearfix();
-
-      .title-2 {
-        width: flex-grid(5, 12);
-        margin: 0 flex-gutter() 0 0;
-        float: left;
-      }
-
-      .tip {
-        @include font-size(13);
-        width: flex-grid(7, 12);
-        float: right;
-        margin-top: ($baseline/2);
-        text-align: right;
-        color: $gray-l2;
-      }
+
+  header {
+    @include clearfix();
+
+    .title-2 {
+      width: flex-grid(5, 12);
+      margin: 0 flex-gutter() 0 0;
+      float: left;
+    }
+
+    .tip {
+      @include font-size(13);
+      width: flex-grid(7, 12);
+      float: right;
+      margin-top: ($baseline/2);
+      text-align: right;
+      color: $gray-l2;
     }
   }
 }
